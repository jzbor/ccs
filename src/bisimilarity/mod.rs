use std::collections::HashSet;

use crate::ccs::*;

mod fixpoint;
<<<<<<< HEAD
=======
mod paige_tarjan;
>>>>>>> edcf8ed3
mod list;

pub type Relation = HashSet<(Process, Process)>;

pub fn bisimulation(system1: &CCSSystem, system2: &CCSSystem) -> Relation {
    fixpoint::bisimulation(system1, system2)
}<|MERGE_RESOLUTION|>--- conflicted
+++ resolved
@@ -3,10 +3,7 @@
 use crate::ccs::*;
 
 mod fixpoint;
-<<<<<<< HEAD
-=======
 mod paige_tarjan;
->>>>>>> edcf8ed3
 mod list;
 
 pub type Relation = HashSet<(Process, Process)>;
